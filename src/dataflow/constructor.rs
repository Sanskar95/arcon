// Copyright (c) 2021, KTH Royal Institute of Technology.
// SPDX-License-Identifier: AGPL-3.0-only

use crate::{
    application::conf::logger::ArconLogger,
    application::Application,
    buffer::event::PoolInfo,
    data::{ArconMessage, ArconType, NodeID},
    dataflow::{
        api::{OperatorBuilder, SourceBuilderType},
        conf::{ParallelismStrategy, SourceConf},
        dfg::ChannelKind,
    },
    manager::{
        node::{NodeManager, NodeManagerPort},
        source::{SourceManager, SourceManagerPort},
    },
    stream::{
        channel::{
            strategy::{forward::Forward, keyed::Keyed, *},
            Channel,
        },
        node::{
            source::{SourceEvent, SourceNode},
            Node, NodeState,
        },
        operator::Operator,
        source::Source,
        time::ArconTime,
    },
};
use arcon_state::Backend;
use kompact::{
    component::AbstractComponent,
    prelude::{
        biconnect_components, biconnect_ports, ActorRefFactory, ActorRefStrong, KompactSystem,
        RequiredRef, *,
    },
};
use std::{any::Any, convert::TryInto, sync::Arc};

pub type SourceManagerConstructor = Box<
    dyn FnOnce(
        Vec<Arc<dyn Any + Send + Sync>>,
        ChannelKind,
        &mut Application,
    ) -> ErasedSourceManager,
>;
pub type SourceConstructor = Box<
    dyn FnOnce(
        Vec<Arc<dyn Any + Send + Sync>>,
        ChannelKind,
        &mut KompactSystem,
    ) -> Arc<dyn AbstractComponent<Message = SourceEvent>>,
>;
pub type ErasedSourceManager = Arc<dyn AbstractComponent<Message = SourceEvent>>;
pub type NodeManagerConstructor = Box<
    dyn FnOnce(Vec<NodeID>, ErasedComponents, ChannelKind, &mut Application) -> ErasedComponents,
>;

pub type ErasedComponent = Arc<dyn Any + Send + Sync>;
pub type ErasedComponents = Vec<ErasedComponent>;

fn channel_strategy<OUT: ArconType>(
    mut components: ErasedComponents,
    node_id: NodeID,
    pool_info: PoolInfo,
    max_key: u64,
    channel_kind: ChannelKind,
) -> ChannelStrategy<OUT> {
    match channel_kind {
        ChannelKind::Forward => {
            assert_eq!(components.len(), 1, "Expected a single component target");
            let target_node = components
                .remove(0)
                .downcast::<Arc<dyn AbstractComponent<Message = ArconMessage<OUT>>>>()
                .unwrap();
            let actor_ref = target_node.actor_ref().hold().expect("failed to fetch");
            ChannelStrategy::Forward(Forward::new(Channel::Local(actor_ref), node_id, pool_info))
        }
        ChannelKind::Keyed => {
            let mut channels = Vec::new();
            for component in components {
                let target_node = component
                    .downcast::<Arc<dyn AbstractComponent<Message = ArconMessage<OUT>>>>()
                    .unwrap();
                let actor_ref = target_node.actor_ref().hold().expect("failed to fetch");
                let channel = Channel::Local(actor_ref);
                channels.push(channel);
            }
            ChannelStrategy::Keyed(Keyed::new(max_key, channels, node_id, pool_info))
        }
        ChannelKind::Console => ChannelStrategy::Console,
        ChannelKind::Mute => ChannelStrategy::Mute,
        _ => unimplemented!(),
    }
}

pub(crate) fn source_manager_constructor<S: Source + 'static, B: Backend>(
    descriptor: String,
    builder_type: SourceBuilderType<S, B>,
    backend: Arc<B>,
    watermark_interval: u64,
    time: ArconTime,
) -> SourceManagerConstructor {
    Box::new(
        move |components: Vec<Arc<dyn std::any::Any + Send + Sync>>,
              channel_kind: ChannelKind,
              app: &mut Application| {
            let epoch_manager_ref = app.epoch_manager();

            let manager = SourceManager::new(
                descriptor,
                time,
                watermark_interval,
                epoch_manager_ref,
                backend.clone(),
                app.arcon_logger.clone(),
            );
            let source_manager_comp = app.ctrl_system().create(|| manager);

            match builder_type {
                SourceBuilderType::Single(builder) => {
                    let source_cons = builder.constructor;
                    let source_conf = builder.conf;
                    let source_index = 0;
                    let source = source_cons(backend.clone());
                    create_source_node(
                        app,
                        source_index,
                        components.clone(),
                        channel_kind,
                        source,
                        source_conf,
                        &source_manager_comp,
                    );
                }
                SourceBuilderType::Parallel(builder) => {
                    let source_cons = builder.constructor;
                    let parallelism = builder.parallelism;
                    for source_index in 0..builder.parallelism {
                        let source_conf = builder.conf.clone();
                        let source = source_cons(backend.clone(), source_index, parallelism); // todo
                        create_source_node(
                            app,
                            source_index,
                            components.clone(),
                            channel_kind,
                            source,
                            source_conf,
                            &source_manager_comp,
                        );
                    }
                }
            }
            let source_ref: ActorRefStrong<SourceEvent> =
                source_manager_comp.actor_ref().hold().expect("fail");

            // Set source reference at the EpochManager
            if let Some(epoch_manager) = &app.epoch_manager {
                epoch_manager.on_definition(|cd| {
                    cd.source_manager = Some(source_ref);
                });
            }

            app.ctrl_system()
                .start_notify(&source_manager_comp)
                .wait_timeout(std::time::Duration::from_millis(2000))
                .expect("Failed to start SourceManager");

            source_manager_comp
        },
    )
}

// helper function to create source node..
fn create_source_node<S, B>(
    app: &mut Application,
    source_index: usize,
    components: Vec<Arc<dyn std::any::Any + Send + Sync>>,
    channel_kind: ChannelKind,
    source: S,
    source_conf: SourceConf<S::Item>,
    source_manager_comp: &Arc<Component<SourceManager<B>>>,
) where
    S: Source,
    B: Backend,
{
    let pool_info = app.get_pool_info();
    let max_key = app.conf.max_key;
    let channel_strategy = channel_strategy(
        components.clone(),
        NodeID::new(source_index as u32),
        pool_info,
        max_key,
        channel_kind,
    );
    let source_node = SourceNode::new(
        source_index,
        source,
        source_conf,
        channel_strategy,
        app.arcon_logger.clone(),
    );
    let source_node_comp = app.data_system().create(|| source_node);

    app.data_system()
        .start_notify(&source_node_comp)
        .wait_timeout(std::time::Duration::from_millis(2000))
        .expect("Failed to start Source Node");

    biconnect_components::<SourceManagerPort, _, _>(source_manager_comp, &source_node_comp)
        .expect("failed to biconnect components");

    let source_node_comp_dyn: Arc<dyn AbstractComponent<Message = SourceEvent>> = source_node_comp;

    source_manager_comp.on_definition(|cd| {
        cd.add_source(source_node_comp_dyn);
    });
}

pub(crate) fn node_manager_constructor<OP: Operator + 'static, B: Backend>(
    descriptor: String,
    data_system: KompactSystem,
    builder: OperatorBuilder<OP, B>,
    backend: Arc<B>,
    logger: ArconLogger,
) -> NodeManagerConstructor {
    Box::new(
        move |in_channels: Vec<NodeID>,
              components: ErasedComponents,
              channel_kind: ChannelKind,
              app: &mut Application| {
            let epoch_manager_ref = app.epoch_manager();

            // How many instances of this Operator we are initially creating
            let instances = match builder.conf.parallelism_strategy {
                ParallelismStrategy::Static(s) => s,
                _ => panic!("Managed ParallelismStrategy not supported yet"),
            };

            let max_key = app.conf.max_key as usize;

            // Define the NodeManager
            let manager = NodeManager::<OP, B>::new(
                descriptor.clone(),
                data_system,
                epoch_manager_ref,
                in_channels.clone(),
                backend.clone(),
                logger.clone(),
            );

            // Create the actual NodeManager component
            let manager_comp = app.ctrl_system().create(|| manager);

            // Connect NodeManager to the SnapshotManager of the app
            app.snapshot_manager.on_definition(|scd| {
                manager_comp.on_definition(|cd| {
                    biconnect_ports(&mut scd.manager_port, &mut cd.snapshot_manager_port);
                });
            });

            app.query_manager.on_definition(|scd| {
                manager_comp.on_definition(|cd| {
                    biconnect_ports(&mut scd.manager_port, &mut cd.query_manager_port);
                });
            });

            // Start NodeManager
            app.ctrl_system()
                .start_notify(&manager_comp)
                .wait_timeout(std::time::Duration::from_millis(2000))
                .expect("Failed to start NodeManager");

            // Fetch PoolInfo object that ChannelStrategies use to organise their buffers
            let pool_info = app.get_pool_info();
            // Fetch the Operator constructor from the builder
            let operator = builder.constructor;

            // Create `instances` number of Nodes and add them into the NodeManager
            for (curr_node_id, _) in (0..instances).enumerate() {
                let node_descriptor = format!("{}_{}", descriptor, curr_node_id);
                let node_id = NodeID::new(curr_node_id.try_into().unwrap());

                let node = Node::new(
                    node_descriptor,
                    channel_strategy(
                        components.clone(),
                        node_id,
                        pool_info.clone(),
                        max_key as u64,
                        channel_kind,
                    ),
                    operator(backend.clone()),
                    NodeState::new(node_id, in_channels.clone(), backend.clone()),
                    backend.clone(),
<<<<<<< HEAD
                    pipeline.arcon_logger.clone(),
                    #[cfg(feature = "hardware_counters")]
                    #[cfg(not(test))]
                    builder.conf.perf_events.clone(),
=======
                    app.arcon_logger.clone(),
>>>>>>> d189ffe4
                );

                let node_comp = app.data_system().create(|| node);
                let required_ref: RequiredRef<NodeManagerPort> = node_comp.required_ref();
                biconnect_components::<NodeManagerPort, _, _>(&manager_comp, &node_comp)
                    .expect("fail");

                let node_comp: Arc<dyn AbstractComponent<Message = ArconMessage<OP::IN>>> =
                    node_comp;

                app.data_system()
                    .start_notify(&node_comp)
                    .wait_timeout(std::time::Duration::from_millis(2000))
                    .expect("Failed to start Node Component");

                manager_comp.on_definition(|cd| {
                    // Insert the created Node into the NodeManager
                    cd.nodes.insert(node_id, (node_comp, required_ref));
                });
            }

            // Fetch all created Nodes on this NodeManager and return them as Erased
            // for the next stage..
            let nodes: ErasedComponents = manager_comp.on_definition(|cd| {
                cd.nodes
                    .values()
                    .map(|(comp, _)| Arc::new(comp.clone()) as ErasedComponent)
                    .collect()
            });

            nodes
        },
    )
}<|MERGE_RESOLUTION|>--- conflicted
+++ resolved
@@ -295,14 +295,10 @@
                     operator(backend.clone()),
                     NodeState::new(node_id, in_channels.clone(), backend.clone()),
                     backend.clone(),
-<<<<<<< HEAD
-                    pipeline.arcon_logger.clone(),
+                    app.arcon_logger.clone(),
                     #[cfg(feature = "hardware_counters")]
                     #[cfg(not(test))]
                     builder.conf.perf_events.clone(),
-=======
-                    app.arcon_logger.clone(),
->>>>>>> d189ffe4
                 );
 
                 let node_comp = app.data_system().create(|| node);
