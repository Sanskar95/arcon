// Copyright (c) 2020, KTH Royal Institute of Technology.
// SPDX-License-Identifier: AGPL-3.0-only

use super::{WindowContext, WindowFunction};
use crate::{
    data::{ArconElement, ArconType},
    error::*,
    index::{ArconState, EagerHashTable, IndexOps, StateConstructor},
    stream::{
        operator::{Operator, OperatorContext},
        time::Time,
    },
};
use arcon_macros::ArconState;
use arcon_state::Backend;
use kompact::prelude::{error, ComponentDefinition};
use prost::Message;
use std::{marker::PhantomData, sync::Arc};

type Key = u64;
type Index = u64;
type Timestamp = u64;

#[cfg_attr(feature = "arcon_serde", derive(serde::Serialize, serde::Deserialize))]
#[derive(Message, PartialEq, Clone)]
pub struct WindowEvent {
    #[prost(uint64, tag = "1")]
    key: Key,
    #[prost(uint64, tag = "2")]
    index: Index,
    #[prost(uint64, tag = "3")]
    timestamp: Timestamp,
}

impl WindowEvent {
    fn new(key: Key, index: Index, timestamp: Timestamp) -> WindowEvent {
        WindowEvent {
            key,
            index,
            timestamp,
        }
    }
}

#[derive(ArconState)]
pub struct AssignerState<B: Backend> {
    window_start: EagerHashTable<Key, Timestamp, B>,
    active_windows: EagerHashTable<WindowContext, (), B>,
}

impl<B: Backend> StateConstructor for AssignerState<B> {
    type BackendType = B;
    fn new(backend: Arc<Self::BackendType>) -> Self {
        Self {
            window_start: EagerHashTable::new("_window_start", backend.clone()),
            active_windows: EagerHashTable::new("_active_windows", backend),
        }
    }
}

/// Window Assigner Based on Event Time
///
/// IN: Input event
/// OUT: Output of Window
pub struct WindowAssigner<IN, OUT, W, B>
where
    IN: ArconType,
    OUT: ArconType,
    W: WindowFunction + Sized,
    B: Backend,
{
    // effectively immutable, so no reason to persist
    window_length: u64,
    window_slide: u64,
    late_arrival_time: u64,
    keyed: bool,

    // window keeps its own state per key and index (via state backend api)
    window: W,
    // simply persisted state
    state: AssignerState<B>,
    op_state: (),
    _marker: PhantomData<(IN, OUT)>,
}

impl<IN, OUT, W, B> WindowAssigner<IN, OUT, W, B>
where
    IN: ArconType,
    OUT: ArconType,
    W: WindowFunction<IN = IN, OUT = OUT>,
    B: Backend,
{
    /// Create a WindowAssigner for tumbling windows
    pub fn tumbling(
        window: W,
        backend: Arc<B>,
        length: Time,
        late_arrival_time: Time,
        keyed: bool,
    ) -> Self {
        let slide = length.0; // slide = length means that we operate on tumbling windows
        Self::setup(window, backend, length.0, slide, late_arrival_time.0, keyed)
    }

    /// Create a WindowAssigner for sliding windows
    pub fn sliding(
        window: W,
        backend: Arc<B>,
        length: Time,
        slide: Time,
        late_arrival_time: Time,
        keyed: bool,
    ) -> Self {
        Self::setup(
            window,
            backend,
            length.0,
            slide.0,
            late_arrival_time.0,
            keyed,
        )
    }

    // Setup method for both sliding and tumbling windows
    fn setup(window: W, backend: Arc<B>, length: u64, slide: u64, late: u64, keyed: bool) -> Self {
        // Sanity check on slide and length
        if length < slide {
            panic!("Window Length lower than slide!");
        }
        if length % slide != 0 {
            panic!("Window Length not divisible by slide!");
        }

        let state = AssignerState::new(backend);

        WindowAssigner {
            window_length: length,
            window_slide: slide,
            late_arrival_time: late,
            window,
            keyed,

            state,
            op_state: (),
            _marker: Default::default(),
        }
    }

    #[inline]
    fn new_window_trigger(
        &mut self,
        window_ctx: WindowContext,
        ctx: &mut OperatorContext<Self, impl Backend, impl ComponentDefinition>,
    ) -> ArconResult<()> {
        let window_start = match self.state.window_start().get(&window_ctx.key)? {
            Some(start) => start,
            None => {
                return crate::reportable_error!(
                    "Unexpected failure, could not find window start for existing key"
                );
            }
        };

        let ts = window_start + (window_ctx.index * self.window_slide) + self.window_length;

        let request = ctx.schedule_at(
            window_ctx,
            ts + self.late_arrival_time,
            WindowEvent::new(window_ctx.key, window_ctx.index, ts),
        )?;

        if let Err(expired) = request {
            // For now just log the error..
            error!(ctx.log(), "{}", expired);
        }
        Ok(())
    }

    #[inline]
    fn get_key(&self, e: &ArconElement<IN>) -> u64 {
        if !self.keyed {
            return 0;
        }
        e.data.get_key()
    }
}

impl<IN, OUT, W, B> Operator for WindowAssigner<IN, OUT, W, B>
where
    IN: ArconType,
    OUT: ArconType,
    W: WindowFunction<IN = IN, OUT = OUT>,
    B: Backend,
{
    type IN = IN;
    type OUT = OUT;
    type TimerState = WindowEvent;
    type OperatorState = ();

    fn handle_element(
        &mut self,
        element: ArconElement<IN>,
        mut ctx: OperatorContext<Self, impl Backend, impl ComponentDefinition>,
    ) -> ArconResult<()> {
        let ts = element.timestamp.unwrap_or(1);

        let time = ctx.current_time()?;

        let ts_lower_bound = time.saturating_sub(self.late_arrival_time);

        if ts < ts_lower_bound {
            // Late arrival: early return
            return Ok(());
        }

        let key = self.get_key(&element);
        let start = match self.state.window_start().get(&key)? {
            Some(start) => start,
            None => {
                if ts < self.late_arrival_time {
                    0
                } else {
                    let start = ts - self.late_arrival_time;
                    self.state.window_start().put(key, start)?;
                    start
                }
            }
        };
        let ceil = (ts - start) / self.window_slide;
        let floor = if ceil >= (self.window_length / self.window_slide) {
            ceil - (self.window_length / self.window_slide) + 1
        } else {
            0
        };

        // For all windows, insert element....
        for index in floor..=ceil {
            let window_ctx = WindowContext { key, index };
            self.window.on_element(element.data.clone(), window_ctx)?;

            let active_exist = self.state.active_windows().contains(&window_ctx)?;

            // if it does not exist, then add active window and create trigger
            if !active_exist {
                self.state.active_windows().put(window_ctx, ())?;

                if let Err(event) = self.new_window_trigger(window_ctx, &mut ctx) {
                    // I'm pretty sure this shouldn't happen
                    unreachable!("Window was expired when scheduled: {:?}", event);
                }
            }
        }

        Ok(())
    }

    fn handle_timeout(
        &mut self,
        timeout: Self::TimerState,
        mut ctx: OperatorContext<Self, impl Backend, impl ComponentDefinition>,
    ) -> ArconResult<()> {
        let WindowEvent {
            key,
            index,
            timestamp,
        } = timeout;

        let window_ctx = WindowContext::new(key, index);

        let result = self.window.result(window_ctx)?;

        self.window.clear(window_ctx)?;
        self.state.active_windows().remove(&window_ctx)?;

        ctx.output(ArconElement::with_timestamp(result, timestamp));
        Ok(())
    }
    fn persist(&mut self) -> ArconResult<()> {
        self.state.persist()?;
        self.window.persist()
    }
    fn state(&mut self) -> &mut Self::OperatorState {
        &mut self.op_state
    }
}

#[cfg(test)]
mod tests {
    use super::*;
    #[cfg(feature = "hardware_counters")]
    #[cfg(not(test))]
    use crate::metrics::perf_event::{HardwareCounter, PerfEvents};
    use crate::{
        application::*,
        data::{ArconMessage, NodeID},
        manager::node::{NodeManager, NodeManagerPort},
        stream::{
            channel::{
                strategy::{forward::Forward, ChannelStrategy},
                Channel,
            },
            node::{debug::DebugNode, Node, NodeState},
            operator::window::AppenderWindowFn,
        },
    };
    use kompact::prelude::{biconnect_components, ActorRefFactory, ActorRefStrong, Component};
    use std::{sync::Arc, thread, time, time::UNIX_EPOCH};

    // helper functions
    fn window_assigner_test_setup(
        length: u64,
        slide: u64,
        late: u64,
    ) -> (
        ActorRefStrong<ArconMessage<u64>>,
        Arc<Component<DebugNode<u64>>>,
    ) {
        let mut app = Application::default();
        let pool_info = app.get_pool_info();
        let epoch_manager_ref = app.epoch_manager();

        // Create a sink
        let sink = app.data_system().create(DebugNode::<u64>::new);

        app.data_system()
            .start_notify(&sink)
            .wait_timeout(std::time::Duration::from_millis(100))
            .expect("started");

        let sink_ref: ActorRefStrong<ArconMessage<u64>> =
            sink.actor_ref().hold().expect("failed to get strong ref");

        let channel_strategy = ChannelStrategy::Forward(Forward::new(
            Channel::Local(sink_ref),
            NodeID::new(1),
            pool_info,
        ));

        let backend = Arc::new(crate::test_utils::temp_backend());
        let descriptor = String::from("node_");
        let in_channels = vec![0.into()];

        fn appender_fn(u: &[u64]) -> u64 {
            u.len() as u64
        }

        let nm = NodeManager::<
            WindowAssigner<
                u64,
                u64,
                AppenderWindowFn<u64, u64, fn(&[u64]) -> u64, arcon_state::Sled>,
                arcon_state::Sled,
            >,
            _,
        >::new(
            descriptor.clone(),
            app.data_system.clone(),
            epoch_manager_ref,
            in_channels.clone(),
            backend.clone(),
            app.arcon_logger.clone(),
        );

        let node_manager_comp = app.ctrl_system().create(|| nm);

        app.ctrl_system()
            .start_notify(&node_manager_comp)
            .wait_timeout(std::time::Duration::from_millis(100))
            .expect("started");

        let window = AppenderWindowFn::new(backend.clone(), &appender_fn);

        #[cfg(feature = "hardware_counters")]
        #[cfg(not(test))]
        let mut perf_events = PerfEvents::new();

        let window_assigner = WindowAssigner::sliding(
            window,
            backend.clone(),
            Time::seconds(length),
            Time::seconds(slide),
            Time::seconds(late),
            true,
        );

        let node = Node::new(
            descriptor,
            channel_strategy,
            window_assigner,
            NodeState::new(NodeID::new(0), in_channels, backend.clone()),
            backend,
<<<<<<< HEAD
            pipeline.arcon_logger.clone(),
            #[cfg(feature = "hardware_counters")]
            #[cfg(not(test))]
            perf_events,
=======
            app.arcon_logger.clone(),
>>>>>>> d189ffe4
        );

        let window_comp = app.data_system().create(|| node);
        let required_ref = window_comp.on_definition(|cd| cd.node_manager_port.share());

        biconnect_components::<NodeManagerPort, _, _>(&node_manager_comp, &window_comp)
            .expect("connection");

        app.data_system()
            .start_notify(&window_comp)
            .wait_timeout(std::time::Duration::from_millis(100))
            .expect("started");

        let win_ref: ActorRefStrong<ArconMessage<u64>> = window_comp
            .actor_ref()
            .hold()
            .expect("failed to get strong ref");

        node_manager_comp.on_definition(|cd| {
            // Insert the created Node into the NodeManager
            cd.nodes.insert(NodeID::new(0), (window_comp, required_ref));
        });

        (win_ref, sink)
    }
    fn now() -> u64 {
        time::SystemTime::now()
            .duration_since(UNIX_EPOCH)
            .expect("error")
            .as_secs()
    }
    fn wait(time: u64) {
        thread::sleep(time::Duration::from_secs(time));
    }
    fn watermark(time: u64) -> ArconMessage<u64> {
        ArconMessage::watermark(time, 0.into())
    }
    fn timestamped_event(ts: u64) -> ArconMessage<u64> {
        ArconMessage::element(1u64, Some(ts), 0.into())
    }
    fn timestamped_keyed_event(ts: u64, id: u64) -> ArconMessage<u64> {
        ArconMessage::element(id, Some(ts), 0.into())
    }

    // Tests:
    #[test]
    fn window_by_key() {
        let (assigner_ref, sink) = window_assigner_test_setup(10, 5, 0);
        wait(1);
        let moment = now();
        assigner_ref.tell(timestamped_keyed_event(moment, 1));
        assigner_ref.tell(timestamped_keyed_event(moment + 1, 2));
        assigner_ref.tell(timestamped_keyed_event(moment + 2, 3));
        assigner_ref.tell(timestamped_keyed_event(moment + 3, 2));
        assigner_ref.tell(timestamped_keyed_event(moment + 5, 2));
        assigner_ref.tell(timestamped_keyed_event(moment + 4, 1));

        wait(1);
        assigner_ref.tell(watermark(moment + 12));
        wait(2);
        sink.on_definition(|cd| {
            let r1 = &cd.data.len();
            assert_eq!(r1, &3); // 3 windows received
            let r2 = &cd.data[0].data;
            assert_eq!(r2, &2); // 1st window for key 1 has 2 elements
            let r3 = &cd.data[1].data;
            assert_eq!(r3, &3); // 2nd window receieved, key 2, has 3 elements
            let r4 = &cd.data[2].data;
            assert_eq!(r4, &1); // 3rd window receieved, for key 3, has 1 elements
        });
    }

    #[test]
    fn window_discard_late_arrival() {
        // Send 2 messages on time, a watermark and a late arrival which is not allowed

        let (assigner_ref, sink) = window_assigner_test_setup(10, 10, 0);
        wait(1);
        // Send messages
        let moment = now();
        assigner_ref.tell(timestamped_event(moment));
        assigner_ref.tell(timestamped_event(moment));
        assigner_ref.tell(watermark(moment + 10));
        wait(1);
        assigner_ref.tell(timestamped_event(moment));
        wait(1);
        // Inspect and assert
        sink.on_definition(|cd| {
            let r1 = &cd.data[0].data;
            assert_eq!(r1, &2);
            let r2 = &cd.data.len();
            assert_eq!(r2, &1);
        });
    }
    #[test]
    fn window_too_late_late_arrival() {
        // Send 2 messages on time, and then 1 message which is too late
        let (assigner_ref, sink) = window_assigner_test_setup(10, 10, 10);
        wait(1);
        // Send messages
        let moment = now();
        assigner_ref.tell(timestamped_event(moment));
        assigner_ref.tell(timestamped_event(moment));
        assigner_ref.tell(watermark(moment + 21));
        wait(1);
        assigner_ref.tell(timestamped_event(moment));
        wait(1);
        // Inspect and assert
        sink.on_definition(|cd| {
            let w0 = &cd.data[0].data;
            let w0_ts = &cd.data[0].timestamp.expect("should have a timestamp");
            assert_eq!(&cd.data.len(), &(1_usize));
            assert_eq!(w0, &2);
            assert_eq!(w0_ts, &(moment + 10));
        });
    }
    #[test]
    fn window_allow_late_arrival() {
        // Send 2 messages on time, and then 1 message which is too late
        let (assigner_ref, sink) = window_assigner_test_setup(10, 10, 10);
        wait(1);
        // Send messages
        let moment = now();
        assigner_ref.tell(timestamped_event(moment));
        assigner_ref.tell(timestamped_event(moment));
        assigner_ref.tell(timestamped_event(moment - 5));
        assigner_ref.tell(watermark(moment + 21));
        wait(1);
        wait(1);
        // Inspect and assert
        sink.on_definition(|cd| {
            let w0 = &cd.data[0].data;
            let w0_ts = &cd.data[0].timestamp.expect("should have a timestamp");
            let w1 = &cd.data[1].data;
            let w1_ts = &cd.data[1].timestamp.expect("should have a timestamp");
            assert_eq!(&cd.data.len(), &(2_usize));
            assert_eq!(w0, &1);
            assert_eq!(w0_ts, &(moment));
            assert_eq!(w1, &2);
            assert_eq!(w1_ts, &(moment + 10));
        });
    }
    #[test]
    fn window_very_long_windows_1() {
        // Use long windows to check for timer not going out of sync in ms conversion
        let (assigner_ref, sink) = window_assigner_test_setup(10000, 10000, 0);
        wait(1);
        let moment = now();

        // Spawns first window
        assigner_ref.tell(timestamped_event(moment));

        // Spawns second window
        assigner_ref.tell(timestamped_event(moment + 10001));

        // Should only materialize first window
        assigner_ref.tell(watermark(moment + 19999));
        wait(2);
        sink.on_definition(|cd| {
            let r0 = &cd.data[0].data;
            assert_eq!(r0, &1);
            assert_eq!(&cd.data.len(), &(1_usize));
        });
    }
    #[test]
    fn window_very_long_windows_2() {
        // Use long windows to check for timer not going out of alignment
        let (assigner_ref, sink) = window_assigner_test_setup(10000, 10000, 0);
        wait(1);
        let moment = now();

        // Spawns first window
        assigner_ref.tell(timestamped_event(moment));

        // Spawns second window
        assigner_ref.tell(timestamped_event(moment + 10001));

        // Should only materialize first window
        assigner_ref.tell(watermark(moment + 20000));
        wait(2);
        sink.on_definition(|cd| {
            let r0 = &cd.data[0].data;
            assert_eq!(r0, &1);
            assert_eq!(&cd.data.len(), &(2_usize));
            let r1 = &cd.data[1].data;
            assert_eq!(r1, &1);
        });
    }
    #[test]
    fn window_overlapping() {
        // Use overlapping windows (slide = length/2), check that messages appear correctly
        let (assigner_ref, sink) = window_assigner_test_setup(10, 5, 2);
        wait(1);
        // Send messages
        let moment = now();
        assigner_ref.tell(timestamped_event(moment));
        assigner_ref.tell(timestamped_event(moment + 6));
        assigner_ref.tell(timestamped_event(moment + 6));
        assigner_ref.tell(watermark(moment + 23));
        wait(2);
        // Inspect and assert
        sink.on_definition(|cd| {
            //let r2 = &cd.data.len();
            //assert_eq!(r2, &2);
            let r0 = &cd.data[0].data;
            assert_eq!(r0, &3);
            let r1 = &cd.data[1].data;
            assert_eq!(r1, &2);
        });
    }
    #[test]
    fn window_empty() {
        // check that we receive correct number windows from fast forwarding
        let (assigner_ref, sink) = window_assigner_test_setup(5, 5, 0);
        wait(1);
        assigner_ref.tell(watermark(now() + 1));
        assigner_ref.tell(watermark(now() + 7));
        wait(1);
        sink.on_definition(|cd| {
            // The number of windows is hard to assert with dynamic window starts
            //assert_eq!(&sink_inspect.data.len(), &(1 as usize));
            // We should've receieved at least one window which is empty
            let r0 = &cd.data.len();
            assert_eq!(r0, &0);
        });
    }
}<|MERGE_RESOLUTION|>--- conflicted
+++ resolved
@@ -389,14 +389,10 @@
             window_assigner,
             NodeState::new(NodeID::new(0), in_channels, backend.clone()),
             backend,
-<<<<<<< HEAD
-            pipeline.arcon_logger.clone(),
+            app.arcon_logger.clone(),
             #[cfg(feature = "hardware_counters")]
             #[cfg(not(test))]
             perf_events,
-=======
-            app.arcon_logger.clone(),
->>>>>>> d189ffe4
         );
 
         let window_comp = app.data_system().create(|| node);
