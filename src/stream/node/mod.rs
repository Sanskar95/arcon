--- conflicted
+++ resolved
@@ -5,9 +5,6 @@
 pub mod debug;
 
 pub mod source;
-
-<<<<<<< HEAD
-use crate::conf::logger::ArconLogger;
 
 #[cfg(feature = "metrics")]
 use metrics::{counter, gauge};
@@ -16,9 +13,7 @@
 #[cfg(not(test))]
 use perf_event::{Builder, Group};
 
-=======
 use crate::application::conf::logger::ArconLogger;
->>>>>>> d189ffe4
 #[cfg(feature = "unsafe_flight")]
 use crate::data::flight_serde::unsafe_remote::UnsafeSerde;
 use crate::{
@@ -598,13 +593,9 @@
                 op,
                 NodeState::new(NodeID::new(0), in_channels, backend.clone()),
                 backend,
-<<<<<<< HEAD
-                pipeline.arcon_logger.clone(),
+                app.arcon_logger.clone(),
                 #[cfg(not(test))]
                 perf_events,
-=======
-                app.arcon_logger.clone(),
->>>>>>> d189ffe4
             );
 
             let filter_comp = app.data_system().create(|| node);
