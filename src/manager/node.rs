--- conflicted
+++ resolved
@@ -23,10 +23,9 @@
 use arcon_state::Backend;
 use fxhash::FxHashMap;
 use kompact::{component::AbstractComponent, prelude::*};
-
 #[cfg(feature = "metrics")]
 use std::time::Instant;
-use std::{collections::HashSet, fs, sync::Arc};
+use std::{collections::HashSet, sync::Arc};
 
 pub type AbstractNode<IN> = (
     Arc<dyn AbstractComponent<Message = ArconMessage<IN>>>,
@@ -180,7 +179,6 @@
         {
             register_gauge!("nodes", "node_manager" => state_id.clone());
             register_histogram!("checkpoint_execution_time_ms", "node_manager" => state_id.clone());
-            register_gauge!("last_checkpoint_size", "node_manager"=> state_id.clone());
         }
         NodeManager {
             ctx: ComponentContext::uninitialised(),
@@ -233,12 +231,6 @@
                     snapshot.clone(),
                 ));
 
-                #[cfg(feature = "metrics")]
-                {
-                    let metadata = fs::metadata(checkpoint_dir.clone())?;
-                    gauge!("last_checkpoint_size", metadata.len() as f64,"node_manager" => self.state_id.clone());
-                }
-
                 self.latest_snapshot = Some(snapshot);
             }
 
@@ -293,6 +285,7 @@
                             .insert((request.id, request.epoch));
 
                         if self.manager_state.checkpoint_acks.len() == self.nodes.len() {
+                            //TODO: here addd shit
                             #[cfg(feature = "metrics")]
                             let start_time = Instant::now();
 
@@ -313,15 +306,10 @@
 
                             if OP::OperatorState::has_tables() {
                                 if let Some(snapshot) = &self.latest_snapshot {
-<<<<<<< HEAD
-                                    let mut state = OP::OperatorState::restore(snapshot.clone())?;
-
-=======
                                     let mut state = OP::OperatorState::restore(
                                         snapshot.clone(),
                                         self.builder.state.clone(),
                                     )?;
->>>>>>> cbde0a01
                                     for table in state.tables() {
                                         let registration = TableRegistration {
                                             epoch: epoch.epoch,
